import os
import sys
import asyncio
<<<<<<< HEAD
from typing import Any, Dict, Optional
=======
import time
from typing import Any, Dict
>>>>>>> 3aed78bb
import uuid
import json
import base64
import io
<<<<<<< HEAD
import time

from fastapi import FastAPI, UploadFile, File, HTTPException, WebSocket, WebSocketDisconnect
from fastapi.responses import JSONResponse, StreamingResponse
from fastapi.staticfiles import StaticFiles
=======
import cv2
import numpy as np

from fastapi import FastAPI, UploadFile, File, HTTPException
from fastapi.responses import JSONResponse, StreamingResponse
from fastapi.middleware.cors import CORSMiddleware
>>>>>>> 3aed78bb
from PIL import Image

# Ensure the backend directory is on sys.path so imports like `pipeline`, `search`, `llm` work
BACKEND_DIR = os.path.dirname(os.path.abspath(__file__))
if BACKEND_DIR not in sys.path:
    sys.path.append(BACKEND_DIR)

# Cache directory for per-request files
CACHE_DIR = os.path.join(BACKEND_DIR, "cache")
os.makedirs(CACHE_DIR, exist_ok=True)

# Static directory for serving sample HTML (e.g., camera viewer)
STATIC_DIR = os.path.join(BACKEND_DIR, "static")
os.makedirs(STATIC_DIR, exist_ok=True)

from pipeline import complete_face_analysis  # noqa: E402
from output_schema import OutputSchemaManager  # noqa: E402
from facial_recognition.local_face_recognition import recognize  # noqa: E402

app = FastAPI(title="Orbit Face Analysis Server")
app.mount("/static", StaticFiles(directory=STATIC_DIR), name="static")

# Add CORS middleware
app.add_middleware(
    CORSMiddleware,
    allow_origins=["http://localhost:3000", "http://localhost:3001"],  # Frontend URLs
    allow_credentials=True,
    allow_methods=["*"],
    allow_headers=["*"],
)

# Global lock to ensure only one request is processed at a time
_request_lock = asyncio.Lock()


class ConnectionManager:
    """Manages WebSocket connections for publishing analysis results."""
    def __init__(self) -> None:
        self._connections: set[WebSocket] = set()
        self._lock = asyncio.Lock()

    async def connect(self, websocket: WebSocket) -> None:
        await websocket.accept()
        async with self._lock:
            self._connections.add(websocket)

    async def disconnect(self, websocket: WebSocket) -> None:
        async with self._lock:
            if websocket in self._connections:
                self._connections.remove(websocket)

    async def broadcast(self, message: Dict[str, Any]) -> None:
        async with self._lock:
            dead: list[WebSocket] = []
            for ws in list(self._connections):
                try:
                    await ws.send_json(message)
                except Exception:
                    dead.append(ws)
            for ws in dead:
                try:
                    await ws.close()
                except Exception:
                    pass
                if ws in self._connections:
                    self._connections.remove(ws)


manager = ConnectionManager()
 
# is_new_person heuristic removed; is_new is determined by early local match in analyze()


@app.post("/analyze")
async def analyze(image: UploadFile = File(...)):
    """
    Upload a JPG image of a person's face, save it under /cache/<request_id>.jpg,
    run analysis, save results to /cache/<request_id>.json, and return the results as JSON.
    Only one request is processed at a time.
    """
    filename = (image.filename or "").lower()
    content_type = (image.content_type or "").lower()

    # Validate JPG
    if not (
        filename.endswith(".jpg")
        or filename.endswith(".jpeg")
        or content_type in ("image/jpeg", "image/jpg")
    ):
        raise HTTPException(status_code=400, detail="Only JPG images (.jpg, .jpeg) are accepted")

    # Enforce single-request processing
    async with _request_lock:
        # Generate unique request ID and file paths
        request_id = uuid.uuid4().hex
        image_path = os.path.join(CACHE_DIR, f"{request_id}.jpg")
        results_path = os.path.join(CACHE_DIR, f"{request_id}.json")

        # Read file
        try:
            data = await image.read()
        except Exception as e:
            raise HTTPException(status_code=400, detail=f"Failed to read uploaded file: {e}")

        if not data:
            raise HTTPException(status_code=400, detail="Uploaded file is empty")

        # Save image to cache
        try:
            with open(image_path, "wb") as f:
                f.write(data)
        except Exception as e:
            raise HTTPException(status_code=500, detail=f"Failed to save image: {e}")

        # Attempt fast local match against existing cache; if found, return existing JSON
        candidates: list[str] = []
        try:
            for name in os.listdir(CACHE_DIR):
                if name.endswith(".jpg"):
                    p = os.path.join(CACHE_DIR, name)
                    if p != image_path:  # avoid matching the just-saved image
                        candidates.append(p)
        except Exception:
            candidates = []

        try:
            best_match_path = recognize(image_path, candidates)
        except Exception:
            best_match_path = None

        if isinstance(best_match_path, str) and os.path.exists(best_match_path):
            matched_id = os.path.splitext(os.path.basename(best_match_path))[0]
            matched_json_path = os.path.join(CACHE_DIR, f"{matched_id}.json")
            try:
                with open(matched_json_path, "r", encoding="utf-8") as jf:
                    existing_obj = json.load(jf)
            except Exception:
                existing_obj = None

            if isinstance(existing_obj, dict):
                # Ensure no base64 payloads are present in face_results
                try:
                    face_results = existing_obj.get("face_results")
                    if isinstance(face_results, list):
                        for fr in face_results:
                            if isinstance(fr, dict) and "base64" in fr:
                                fr.pop("base64", None)
                except Exception:
                    pass

                # Notify subscribers (is_new = False) and return existing JSON immediately
                try:
                    await manager.broadcast({
                        "is_new": False,
                        "result": existing_obj,
                    })
                except Exception:
                    pass

                return JSONResponse(content=existing_obj)

        # Run the analysis pipeline (structured output like example.py)
        try:
            results: Dict[str, Any] = complete_face_analysis(
                image_path,
                use_structured_output=True,
            )
        except Exception as e:
            raise HTTPException(status_code=500, detail=f"Analysis failed: {e}")

        # Ensure any dataclass-based structured data is JSON-serializable
        try:
            llm_analysis = results.get("llm_analysis")
            if isinstance(llm_analysis, dict) and "structured_data" in llm_analysis:
                sd = llm_analysis.get("structured_data")
                if sd is not None and not isinstance(sd, dict):
                    # Convert dataclass PersonAnalysis -> dict
                    results["llm_analysis"]["structured_data"] = OutputSchemaManager.to_dict(sd)
        except Exception as e:
            # If conversion fails, remove non-serializable field and include an error note
            try:
                if isinstance(results.get("llm_analysis"), dict):
                    results["llm_analysis"].pop("structured_data", None)
                    results["llm_analysis"]["serialization_error"] = str(e)
            except Exception:
                pass

        # Remove large base64 payloads from face_results before caching/returning
        try:
            face_results = results.get("face_results")
            if isinstance(face_results, list):
                for fr in face_results:
                    if isinstance(fr, dict) and "base64" in fr:
                        fr.pop("base64", None)
        except Exception:
            pass

        # Save results JSON to cache (best-effort)
        try:
            with open(results_path, "w", encoding="utf-8") as f:
                json.dump(results, f, indent=2, ensure_ascii=False)
        except Exception:
            # Do not fail the request if caching fails
            pass

        # Include request ID in response
        results["request_id"] = request_id

        # Mark as new (no local match was found earlier) and broadcast
        results["is_new_person"] = True

        try:
            await manager.broadcast({
                "is_new": True,
                "result": results,
            })
        except Exception:
            # Do not fail the request if broadcast fails
            pass

        return JSONResponse(content=results)


@app.get("/list")
async def list_cache():
    """
    Iterate over cached (image, json) pairs and return a list of JSON objects.
    For each object, add a base64-encoded JPEG thumbnail of the corresponding
    image, scaled to width=100px (keeps aspect ratio) as `thumbnail_base64`.
    """
    # Ensure single request processing across endpoints
    async with _request_lock:
        results_with_thumbs = []
        try:
            for name in os.listdir(CACHE_DIR):
                if not name.endswith(".json"):
                    continue
                base = name[:-5]  # strip .json
                json_path = os.path.join(CACHE_DIR, name)
                img_path = os.path.join(CACHE_DIR, f"{base}.jpg")

                # Load JSON object
                try:
                    with open(json_path, "r", encoding="utf-8") as jf:
                        obj = json.load(jf)
                except Exception:
                    continue  # skip unreadable json

                # Generate 100px-wide thumbnail base64 if image exists
                thumb_b64 = None
                if os.path.exists(img_path):
                    try:
                        with Image.open(img_path) as img:
                            img = img.convert("RGB")
                            if img.width > 0:
                                ratio = 100.0 / float(img.width)
                                new_size = (100, max(1, int(img.height * ratio)))
                                img = img.resize(new_size, Image.LANCZOS)
                            buf = io.BytesIO()
                            img.save(buf, format="JPEG", quality=85)
                            thumb_b64 = "data:image/jpeg;base64, " + base64.b64encode(buf.getvalue()).decode("ascii")
                    except Exception:
                        thumb_b64 = None

                # Attach thumbnail and cache_id
                obj["thumbnail_base64"] = thumb_b64
                obj.setdefault("request_id", base)
                results_with_thumbs.append(obj)
        except Exception as e:
            raise HTTPException(status_code=500, detail=f"Failed to read cache: {e}")

        return JSONResponse(content=results_with_thumbs)


@app.get("/health")
async def health():
    return {"status": "ok"}


<<<<<<< HEAD
def _mjpeg_generator(cap):
    try:
        import cv2  # type: ignore
        while True:
            ok, frame = cap.read()
            if not ok:
                break
            ok, encoded = cv2.imencode(".jpg", frame, [int(cv2.IMWRITE_JPEG_QUALITY), 80])
            if not ok:
                continue
            frame_bytes = encoded.tobytes()
            yield (
                b"--frame\r\n"
                b"Content-Type: image/jpeg\r\n\r\n" + frame_bytes + b"\r\n"
            )
            time.sleep(0.033)
    except GeneratorExit:
        pass
    except Exception:
        pass
    finally:
        try:
            cap.release()
        except Exception:
            pass

@app.get("/camera/stream")
async def camera_stream(index: int = 0, width: Optional[int] = None, height: Optional[int] = None):
    """
    MJPEG camera stream. Open http://127.0.0.1:8000/static/camera.html to view.
    Query params:
      - index: camera index (default 0)
      - width: desired frame width (optional)
      - height: desired frame height (optional)
    """
    try:
        import cv2  # type: ignore
    except Exception as e:
        raise HTTPException(status_code=500, detail=f"OpenCV not installed. Please install 'opencv-python'. {e}")
    cap = cv2.VideoCapture(int(index))
    if width is not None:
        cap.set(cv2.CAP_PROP_FRAME_WIDTH, int(width))
    if height is not None:
        cap.set(cv2.CAP_PROP_FRAME_HEIGHT, int(height))
    if not cap.isOpened():
        try:
            cap.release()
        except Exception:
            pass
        raise HTTPException(status_code=500, detail=f"Could not open camera at index {index}")
    headers = {
        "Cache-Control": "no-cache, no-store, must-revalidate",
        "Pragma": "no-cache",
        "Expires": "0",
    }
    return StreamingResponse(
        _mjpeg_generator(cap),
        media_type="multipart/x-mixed-replace; boundary=frame",
        headers=headers,
    )

@app.websocket("/ws")
async def ws_endpoint(websocket: WebSocket):
    """WebSocket publisher endpoint for analysis results.

    Clients can connect here to receive a JSON message when an analysis completes:
    {
      "event": "analysis_complete",
      "is_new": bool,
      "request_id": str,
      "result": { ... full analysis JSON ... }
    }
    """
    await manager.connect(websocket)
    try:
        while True:
            # We don't expect incoming messages; keep the connection alive
            # by reading and ignoring ping/pong/text frames.
            await websocket.receive_text()
    except WebSocketDisconnect:
        await manager.disconnect(websocket)
    except Exception:
        await manager.disconnect(websocket)


@app.websocket("/overlay_ws")
async def overlay_ws(websocket: WebSocket):
    """WebSocket endpoint that streams a constant overlay [x1, y1, x2, y2].

    Sends the JSON list [100, 100, 200, 200] every 0.1 seconds until the client disconnects.
    """
    await websocket.accept()
    try:
        while True:
            await websocket.send_json([100, 100, 200, 200])
            await asyncio.sleep(0.1)
    except WebSocketDisconnect:
        pass
    except asyncio.CancelledError:
        pass
    except Exception:
        # Swallow any send/connection errors on disconnect
        pass
    finally:
        try:
            await websocket.close()
        except Exception:
            pass
=======
# Global camera object
camera = None

@app.get("/video/start")
async def start_video():
    """Start the video stream from webcam"""
    global camera
    try:
        if camera is not None:
            camera.release()
        
        camera = cv2.VideoCapture(0)  # Use default camera
        
        if not camera.isOpened():
            raise HTTPException(status_code=500, detail="Could not open camera")
            
        # Set camera properties for maximum frame rate
        camera.set(cv2.CAP_PROP_FRAME_WIDTH, 320)
        camera.set(cv2.CAP_PROP_FRAME_HEIGHT, 240)
        camera.set(cv2.CAP_PROP_FPS, 30)
        camera.set(cv2.CAP_PROP_BUFFERSIZE, 1)  # Reduce buffer lag
        
        return {"status": "started", "message": "Video stream started"}
    except Exception as e:
        raise HTTPException(status_code=500, detail=f"Failed to start camera: {str(e)}")


@app.get("/video/stop")
async def stop_video():
    """Stop the video stream"""
    global camera
    try:
        if camera is not None:
            camera.release()
            camera = None
        return {"status": "stopped", "message": "Video stream stopped"}
    except Exception as e:
        raise HTTPException(status_code=500, detail=f"Failed to stop camera: {str(e)}")


def generate_frames():
    """Generate video frames for streaming"""
    global camera
    while camera is not None and camera.isOpened():
        success, frame = camera.read()
        if not success:
            break
        else:
            # Encode frame as JPEG optimized for maximum speed
            ret, buffer = cv2.imencode('.jpg', frame, [cv2.IMWRITE_JPEG_QUALITY, 30])
            if ret:
                frame_bytes = buffer.tobytes()
                yield (b'--frame\r\n'
                       b'Content-Type: image/jpeg\r\n'
                       b'Content-Length: ' + str(len(frame_bytes)).encode() + b'\r\n\r\n' + 
                       frame_bytes + b'\r\n')


@app.get("/video/stream")
async def video_stream():
    """Stream video frames"""
    global camera
    if camera is None or not camera.isOpened():
        raise HTTPException(status_code=400, detail="Camera not started. Call /video/start first")
    
    return StreamingResponse(
        generate_frames(),
        media_type="multipart/x-mixed-replace; boundary=frame",
        headers={
            "Cache-Control": "no-cache, no-store, must-revalidate",
            "Pragma": "no-cache",
            "Expires": "0",
            "Connection": "close"
        }
    )


@app.post("/video/capture")
async def capture_frame():
    """Capture a single frame and analyze it"""
    global camera
    if camera is None or not camera.isOpened():
        raise HTTPException(status_code=400, detail="Camera not started. Call /video/start first")
    
    # Capture frame
    success, frame = camera.read()
    if not success:
        raise HTTPException(status_code=500, detail="Failed to capture frame")
    
    # Save frame to temporary file
    request_id = uuid.uuid4().hex
    image_path = os.path.join(CACHE_DIR, f"{request_id}.jpg")
    
    try:
        cv2.imwrite(image_path, frame)
        
        # Run analysis
        async with _request_lock:
            results: Dict[str, Any] = complete_face_analysis(
                image_path,
                use_structured_output=True,
            )
            
            # Process results same as /analyze endpoint
            try:
                llm_analysis = results.get("llm_analysis")
                if isinstance(llm_analysis, dict) and "structured_data" in llm_analysis:
                    sd = llm_analysis.get("structured_data")
                    if sd is not None and not isinstance(sd, dict):
                        results["llm_analysis"]["structured_data"] = OutputSchemaManager.to_dict(sd)
            except Exception as e:
                try:
                    if isinstance(results.get("llm_analysis"), dict):
                        results["llm_analysis"].pop("structured_data", None)
                        results["llm_analysis"]["serialization_error"] = str(e)
                except Exception:
                    pass
            
            # Remove large base64 payloads
            try:
                face_results = results.get("face_results")
                if isinstance(face_results, list):
                    for fr in face_results:
                        if isinstance(fr, dict) and "base64" in fr:
                            fr.pop("base64", None)
            except Exception:
                pass
            
            # Add thumbnail
            try:
                with Image.open(image_path) as img:
                    img = img.convert("RGB")
                    if img.width > 0:
                        ratio = 100.0 / float(img.width)
                        new_size = (100, max(1, int(img.height * ratio)))
                        img = img.resize(new_size, Image.LANCZOS)
                    buf = io.BytesIO()
                    img.save(buf, format="JPEG", quality=85)
                    results["thumbnail_base64"] = "data:image/jpeg;base64," + base64.b64encode(buf.getvalue()).decode("ascii")
            except Exception:
                results["thumbnail_base64"] = None
            
            results["request_id"] = request_id
            
            # Save results
            results_path = os.path.join(CACHE_DIR, f"{request_id}.json")
            try:
                with open(results_path, "w", encoding="utf-8") as f:
                    json.dump(results, f, indent=2, ensure_ascii=False)
            except Exception:
                pass
            
            return JSONResponse(content=results)
            
    except Exception as e:
        raise HTTPException(status_code=500, detail=f"Analysis failed: {str(e)}")


@app.get("/video/status")
async def video_status():
    """Get current video stream status"""
    global camera
    is_active = camera is not None and camera.isOpened()
    return {
        "active": is_active,
        "message": "Camera is active" if is_active else "Camera is not active"
    }


@app.get("/video/frame")
async def video_frame():
    """Get a single frame from the video stream"""
    global camera
    if camera is None or not camera.isOpened():
        raise HTTPException(status_code=400, detail="Camera not started. Call /video/start first")
    
    success, frame = camera.read()
    if not success:
        raise HTTPException(status_code=500, detail="Failed to capture frame")
    
    # Encode frame as JPEG optimized for maximum speed
    ret, buffer = cv2.imencode('.jpg', frame, [cv2.IMWRITE_JPEG_QUALITY, 30])
    if not ret:
        raise HTTPException(status_code=500, detail="Failed to encode frame")
    
    return StreamingResponse(
        io.BytesIO(buffer.tobytes()),
        media_type="image/jpeg",
        headers={
            "Cache-Control": "no-cache, no-store, must-revalidate",
            "Pragma": "no-cache",
            "Expires": "0"
        }
    )

>>>>>>> 3aed78bb

# Note: To keep the server single-threaded and process only one request at a time,
# run uvicorn with a single worker:
#   uvicorn server:app --host 127.0.0.1 --port 8000 --workers 1
# (Run from the `backend/` directory so imports like `pipeline` resolve correctly.)<|MERGE_RESOLUTION|>--- conflicted
+++ resolved
@@ -1,30 +1,20 @@
 import os
 import sys
 import asyncio
-<<<<<<< HEAD
+import time
 from typing import Any, Dict, Optional
-=======
-import time
-from typing import Any, Dict
->>>>>>> 3aed78bb
 import uuid
 import json
 import base64
 import io
-<<<<<<< HEAD
+import cv2
+import numpy as np
 import time
 
 from fastapi import FastAPI, UploadFile, File, HTTPException, WebSocket, WebSocketDisconnect
 from fastapi.responses import JSONResponse, StreamingResponse
+from fastapi.middleware.cors import CORSMiddleware, StreamingResponse
 from fastapi.staticfiles import StaticFiles
-=======
-import cv2
-import numpy as np
-
-from fastapi import FastAPI, UploadFile, File, HTTPException
-from fastapi.responses import JSONResponse, StreamingResponse
-from fastapi.middleware.cors import CORSMiddleware
->>>>>>> 3aed78bb
 from PIL import Image
 
 # Ensure the backend directory is on sys.path so imports like `pipeline`, `search`, `llm` work
@@ -45,7 +35,6 @@
 from facial_recognition.local_face_recognition import recognize  # noqa: E402
 
 app = FastAPI(title="Orbit Face Analysis Server")
-app.mount("/static", StaticFiles(directory=STATIC_DIR), name="static")
 
 # Add CORS middleware
 app.add_middleware(
@@ -55,6 +44,7 @@
     allow_methods=["*"],
     allow_headers=["*"],
 )
+app.mount("/static", StaticFiles(directory=STATIC_DIR), name="static")
 
 # Global lock to ensure only one request is processed at a time
 _request_lock = asyncio.Lock()
@@ -304,116 +294,6 @@
     return {"status": "ok"}
 
 
-<<<<<<< HEAD
-def _mjpeg_generator(cap):
-    try:
-        import cv2  # type: ignore
-        while True:
-            ok, frame = cap.read()
-            if not ok:
-                break
-            ok, encoded = cv2.imencode(".jpg", frame, [int(cv2.IMWRITE_JPEG_QUALITY), 80])
-            if not ok:
-                continue
-            frame_bytes = encoded.tobytes()
-            yield (
-                b"--frame\r\n"
-                b"Content-Type: image/jpeg\r\n\r\n" + frame_bytes + b"\r\n"
-            )
-            time.sleep(0.033)
-    except GeneratorExit:
-        pass
-    except Exception:
-        pass
-    finally:
-        try:
-            cap.release()
-        except Exception:
-            pass
-
-@app.get("/camera/stream")
-async def camera_stream(index: int = 0, width: Optional[int] = None, height: Optional[int] = None):
-    """
-    MJPEG camera stream. Open http://127.0.0.1:8000/static/camera.html to view.
-    Query params:
-      - index: camera index (default 0)
-      - width: desired frame width (optional)
-      - height: desired frame height (optional)
-    """
-    try:
-        import cv2  # type: ignore
-    except Exception as e:
-        raise HTTPException(status_code=500, detail=f"OpenCV not installed. Please install 'opencv-python'. {e}")
-    cap = cv2.VideoCapture(int(index))
-    if width is not None:
-        cap.set(cv2.CAP_PROP_FRAME_WIDTH, int(width))
-    if height is not None:
-        cap.set(cv2.CAP_PROP_FRAME_HEIGHT, int(height))
-    if not cap.isOpened():
-        try:
-            cap.release()
-        except Exception:
-            pass
-        raise HTTPException(status_code=500, detail=f"Could not open camera at index {index}")
-    headers = {
-        "Cache-Control": "no-cache, no-store, must-revalidate",
-        "Pragma": "no-cache",
-        "Expires": "0",
-    }
-    return StreamingResponse(
-        _mjpeg_generator(cap),
-        media_type="multipart/x-mixed-replace; boundary=frame",
-        headers=headers,
-    )
-
-@app.websocket("/ws")
-async def ws_endpoint(websocket: WebSocket):
-    """WebSocket publisher endpoint for analysis results.
-
-    Clients can connect here to receive a JSON message when an analysis completes:
-    {
-      "event": "analysis_complete",
-      "is_new": bool,
-      "request_id": str,
-      "result": { ... full analysis JSON ... }
-    }
-    """
-    await manager.connect(websocket)
-    try:
-        while True:
-            # We don't expect incoming messages; keep the connection alive
-            # by reading and ignoring ping/pong/text frames.
-            await websocket.receive_text()
-    except WebSocketDisconnect:
-        await manager.disconnect(websocket)
-    except Exception:
-        await manager.disconnect(websocket)
-
-
-@app.websocket("/overlay_ws")
-async def overlay_ws(websocket: WebSocket):
-    """WebSocket endpoint that streams a constant overlay [x1, y1, x2, y2].
-
-    Sends the JSON list [100, 100, 200, 200] every 0.1 seconds until the client disconnects.
-    """
-    await websocket.accept()
-    try:
-        while True:
-            await websocket.send_json([100, 100, 200, 200])
-            await asyncio.sleep(0.1)
-    except WebSocketDisconnect:
-        pass
-    except asyncio.CancelledError:
-        pass
-    except Exception:
-        # Swallow any send/connection errors on disconnect
-        pass
-    finally:
-        try:
-            await websocket.close()
-        except Exception:
-            pass
-=======
 # Global camera object
 camera = None
 
@@ -609,7 +489,115 @@
         }
     )
 
->>>>>>> 3aed78bb
+
+def _mjpeg_generator(cap):
+    try:
+        import cv2  # type: ignore
+        while True:
+            ok, frame = cap.read()
+            if not ok:
+                break
+            ok, encoded = cv2.imencode(".jpg", frame, [int(cv2.IMWRITE_JPEG_QUALITY), 80])
+            if not ok:
+                continue
+            frame_bytes = encoded.tobytes()
+            yield (
+                b"--frame\r\n"
+                b"Content-Type: image/jpeg\r\n\r\n" + frame_bytes + b"\r\n"
+            )
+            time.sleep(0.033)
+    except GeneratorExit:
+        pass
+    except Exception:
+        pass
+    finally:
+        try:
+            cap.release()
+        except Exception:
+            pass
+
+@app.get("/camera/stream")
+async def camera_stream(index: int = 0, width: Optional[int] = None, height: Optional[int] = None):
+    """
+    MJPEG camera stream. Open http://127.0.0.1:8000/static/camera.html to view.
+    Query params:
+      - index: camera index (default 0)
+      - width: desired frame width (optional)
+      - height: desired frame height (optional)
+    """
+    try:
+        import cv2  # type: ignore
+    except Exception as e:
+        raise HTTPException(status_code=500, detail=f"OpenCV not installed. Please install 'opencv-python'. {e}")
+    cap = cv2.VideoCapture(int(index))
+    if width is not None:
+        cap.set(cv2.CAP_PROP_FRAME_WIDTH, int(width))
+    if height is not None:
+        cap.set(cv2.CAP_PROP_FRAME_HEIGHT, int(height))
+    if not cap.isOpened():
+        try:
+            cap.release()
+        except Exception:
+            pass
+        raise HTTPException(status_code=500, detail=f"Could not open camera at index {index}")
+    headers = {
+        "Cache-Control": "no-cache, no-store, must-revalidate",
+        "Pragma": "no-cache",
+        "Expires": "0",
+    }
+    return StreamingResponse(
+        _mjpeg_generator(cap),
+        media_type="multipart/x-mixed-replace; boundary=frame",
+        headers=headers,
+    )
+
+@app.websocket("/ws")
+async def ws_endpoint(websocket: WebSocket):
+    """WebSocket publisher endpoint for analysis results.
+
+    Clients can connect here to receive a JSON message when an analysis completes:
+    {
+      "event": "analysis_complete",
+      "is_new": bool,
+      "request_id": str,
+      "result": { ... full analysis JSON ... }
+    }
+    """
+    await manager.connect(websocket)
+    try:
+        while True:
+            # We don't expect incoming messages; keep the connection alive
+            # by reading and ignoring ping/pong/text frames.
+            await websocket.receive_text()
+    except WebSocketDisconnect:
+        await manager.disconnect(websocket)
+    except Exception:
+        await manager.disconnect(websocket)
+
+
+@app.websocket("/overlay_ws")
+async def overlay_ws(websocket: WebSocket):
+    """WebSocket endpoint that streams a constant overlay [x1, y1, x2, y2].
+
+    Sends the JSON list [100, 100, 200, 200] every 0.1 seconds until the client disconnects.
+    """
+    await websocket.accept()
+    try:
+        while True:
+            await websocket.send_json([100, 100, 200, 200])
+            await asyncio.sleep(0.1)
+    except WebSocketDisconnect:
+        pass
+    except asyncio.CancelledError:
+        pass
+    except Exception:
+        # Swallow any send/connection errors on disconnect
+        pass
+    finally:
+        try:
+            await websocket.close()
+        except Exception:
+            pass
 
 # Note: To keep the server single-threaded and process only one request at a time,
 # run uvicorn with a single worker:
